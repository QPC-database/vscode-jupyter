// Copyright (c) Microsoft Corporation. All rights reserved.
// Licensed under the MIT License.
'use strict';
import '../../common/extensions';

import type { nbformat } from '@jupyterlab/coreutils';
import type { KernelMessage } from '@jupyterlab/services';
import * as fsextra from 'fs-extra';
import * as os from 'os';
import * as path from 'path';
import * as uuid from 'uuid/v4';
import {
    CancellationToken,
    commands,
    ConfigurationTarget,
    Event,
    EventEmitter,
    Memento,
    NotebookCell,
    Position,
    Range,
    Selection,
    TextEditor,
    Uri,
    ViewColumn
} from 'vscode';
import { Disposable } from 'vscode-jsonrpc';
import { ServerStatus } from '../../../datascience-ui/interactive-common/mainState';
import {
    IApplicationShell,
    ICommandManager,
    IDocumentManager,
    ILiveShareApi,
    IWebviewPanelProvider,
    IWorkspaceService
} from '../../common/application/types';
import { CancellationError } from '../../common/cancellation';
import { EXTENSION_ROOT_DIR, isTestExecution, PYTHON_LANGUAGE } from '../../common/constants';
import { traceError, traceInfo, traceWarning } from '../../common/logger';

import { isNil } from 'lodash';
import { IFileSystem } from '../../common/platform/types';
import { IConfigurationService, IDisposable, IDisposableRegistry } from '../../common/types';
import { createDeferred, Deferred } from '../../common/utils/async';
import * as localize from '../../common/utils/localize';
import { isUntitledFile, noop } from '../../common/utils/misc';
import { StopWatch } from '../../common/utils/stopWatch';
import { captureTelemetry, sendTelemetryEvent } from '../../telemetry';
import { generateCellRangesFromDocument } from '../cellFactory';
import { CellMatcher } from '../cellMatcher';
import { translateKernelLanguageToMonaco } from '../common';
import { Commands, Identifiers, Settings, Telemetry } from '../constants';
import { IDataViewerFactory } from '../data-viewing/types';
import {
    IAddedSysInfo,
    ICopyCode,
    IGotoCode,
    IInteractiveWindowMapping,
    INotebookIdentity,
    InteractiveWindowMessages,
    IReExecuteCells,
    IRemoteAddCode,
    IRemoteReexecuteCode,
    IShowDataViewer,
    ISubmitNewCell,
    SysInfoReason,
    VariableExplorerStateKeys
} from '../interactive-common/interactiveWindowTypes';
import { JupyterInvalidKernelError } from '../jupyter/jupyterInvalidKernelError';
import {
    getDisplayNameOrNameOfKernelConnection,
    getKernelConnectionLanguage,
    kernelConnectionMetadataHasKernelModel,
    kernelConnectionMetadataHasKernelSpec
} from '../jupyter/kernels/helpers';
import { JupyterKernelPromiseFailedError } from '../jupyter/kernels/jupyterKernelPromiseFailedError';
import { KernelSelector } from '../jupyter/kernels/kernelSelector';
import { KernelConnectionMetadata } from '../jupyter/kernels/types';
import { CssMessages, SharedMessages } from '../messages';
import {
    CellState,
    ICell,
    ICodeCssGenerator,
    IDataScienceErrorHandler,
    IExternalCommandFromWebview,
    IExternalWebviewCellButtonWithCallback,
    IInteractiveBase,
    IInteractiveWindowInfo,
    IInteractiveWindowListener,
    IJupyterDebugger,
    IJupyterServerUriStorage,
    IJupyterVariableDataProviderFactory,
    IJupyterVariables,
    IJupyterVariablesRequest,
    IJupyterVariablesResponse,
    IMessageCell,
    INotebook,
    INotebookExporter,
    INotebookProvider,
    INotebookProviderConnection,
    InterruptResult,
    IStatusProvider,
    IThemeFinder,
    WebViewViewChangeEventArgs
} from '../types';
import { translateCellToNative } from '../utils';
import { WebviewPanelHost } from '../webviews/webviewPanelHost';
import { DataViewerChecker } from './dataViewerChecker';
import { InteractiveWindowMessageListener } from './interactiveWindowMessageListener';
import { serializeLanguageConfiguration } from './serialization';
import { sendKernelTelemetryEvent, trackKernelResourceInformation } from '../telemetry/telemetry';

export abstract class InteractiveBase extends WebviewPanelHost<IInteractiveWindowMapping> implements IInteractiveBase {
    public get notebook(): INotebook | undefined {
        return this._notebook;
    }

    public get id(): string {
        return this._id;
    }

    public get onExecutedCode(): Event<string> {
        return this.executeEvent.event;
    }
    public get ready(): Event<void> {
        return this.readyEvent.event;
    }

    public abstract isInteractive: boolean;
    protected abstract get notebookMetadata(): Readonly<nbformat.INotebookMetadata> | undefined;
    protected abstract get kernelConnection(): Readonly<KernelConnectionMetadata> | undefined;

    protected abstract get notebookIdentity(): INotebookIdentity;
    protected fileInKernel: string | undefined;
    protected externalButtons: IExternalWebviewCellButtonWithCallback[] = [];
    protected dataViewerChecker: DataViewerChecker;
    private unfinishedCells: ICell[] = [];
    private restartingKernel: boolean = false;
    private perceivedJupyterStartupTelemetryCaptured: boolean = false;
    private potentiallyUnfinishedStatus: Disposable[] = [];
    private addSysInfoPromise: Deferred<boolean> | undefined;
    private _notebook: INotebook | undefined;
    private _id: string;
    private executeEvent: EventEmitter<string> = new EventEmitter<string>();
    private connectionAndNotebookPromise: Promise<void> | undefined;
    private notebookPromise: Promise<void> | undefined;
    private setDarkPromise: Deferred<boolean> | undefined;
    private readyEvent = new EventEmitter<void>();

    constructor(
        private readonly listeners: IInteractiveWindowListener[],
        liveShare: ILiveShareApi,
        protected applicationShell: IApplicationShell,
        protected documentManager: IDocumentManager,
        provider: IWebviewPanelProvider,
        private disposables: IDisposableRegistry,
        cssGenerator: ICodeCssGenerator,
        themeFinder: IThemeFinder,
        private statusProvider: IStatusProvider,
        protected fs: IFileSystem,
        protected configuration: IConfigurationService,
        protected jupyterExporter: INotebookExporter,
        workspaceService: IWorkspaceService,
        private dataViewerFactory: IDataViewerFactory,
        private jupyterVariableDataProviderFactory: IJupyterVariableDataProviderFactory,
        private jupyterVariables: IJupyterVariables,
        private jupyterDebugger: IJupyterDebugger,
        protected errorHandler: IDataScienceErrorHandler,
        protected readonly commandManager: ICommandManager,
        protected globalStorage: Memento,
        protected workspaceStorage: Memento,
        rootPath: string,
        scripts: string[],
        title: string,
        viewColumn: ViewColumn,
        private readonly notebookProvider: INotebookProvider,
        useCustomEditorApi: boolean,
        private selector: KernelSelector,
        private serverStorage: IJupyterServerUriStorage,
        notebook?: INotebook
    ) {
        super(
            configuration,
            provider,
            cssGenerator,
            themeFinder,
            workspaceService,
            (c, v, d) => new InteractiveWindowMessageListener(liveShare, c, v, d),
            rootPath,
            scripts,
            title,
            viewColumn,
            useCustomEditorApi
        );
        this._notebook = notebook;

        // Create our unique id. We use this to skip messages we send to other interactive windows
        this._id = uuid();

        // Listen for active text editor changes. This is the only way we can tell that we might be needing to gain focus
        const handler = this.documentManager.onDidChangeActiveTextEditor(() => this.activating());
        this.disposables.push(handler);

        // For each listener sign up for their post events
        this.listeners.forEach((l) => l.postMessage((e) => this.postMessageInternal(e.message, e.payload)));
        // Channel for listeners to send messages to the interactive base.
        this.listeners.forEach((l) => {
            if (l.postInternalMessage) {
                l.postInternalMessage((e) => this.onMessage(e.message, e.payload));
            }
        });

        // Tell each listener our identity. Can't do it here though as were in the constructor for the base class
        setTimeout(() => {
            this.listeners.forEach((l) =>
                l.onMessage(InteractiveWindowMessages.NotebookIdentity, this.notebookIdentity)
            );
        }, 0);

        this.dataViewerChecker = new DataViewerChecker(configuration, applicationShell);

        // When a notebook provider first makes its connection check it to see if we should create a notebook
        this.disposables.push(
            notebookProvider.onConnectionMade(this.createNotebookIfProviderConnectionExists.bind(this))
        );

        // When a notebook provider indicates a kernel change, change our UI
        this.disposables.push(notebookProvider.onPotentialKernelChanged(this.potentialKernelChanged.bind(this)));

        // When the variable service requests a refresh, refresh our variable list
        this.disposables.push(this.jupyterVariables.refreshRequired(this.refreshVariables.bind(this)));

        // If we have already auto started our server then we can go ahead and try to create a notebook on construction
        // Disable the UI to avoid errors before the user runs a cell
        setTimeout(() => {
            this.createNotebookIfProviderConnectionExists(true).ignoreErrors();
        }, 0);
    }

    // eslint-disable-next-line @typescript-eslint/no-explicit-any, no-empty,@typescript-eslint/no-empty-function, complexity,
    public onMessage(message: string, payload: any) {
        switch (message) {
            case InteractiveWindowMessages.ConvertUriForUseInWebViewRequest:
                const request = payload as Uri;
                const response = { request, response: this.asWebviewUri(request) };
                this.postMessageToListeners(InteractiveWindowMessages.ConvertUriForUseInWebViewResponse, response);
                break;

            case InteractiveWindowMessages.Started:
                // Send the first settings message
                this.onDataScienceSettingsChanged().ignoreErrors();

                // Send the loc strings (skip during testing as it takes up a lot of memory)
                const locStrings = isTestExecution() ? '{}' : localize.getCollectionJSON();
                this.postMessageInternal(SharedMessages.LocInit, locStrings).ignoreErrors();
                this.variableExplorerHeightRequest()
                    .then((data) =>
                        this.postMessageInternal(
                            InteractiveWindowMessages.VariableExplorerHeightResponse,
                            data
                        ).ignoreErrors()
                    )
                    .catch(noop); // do nothing
                break;

            case InteractiveWindowMessages.GotoCodeCell:
                this.handleMessage(message, payload, this.gotoCode);
                break;

            case InteractiveWindowMessages.CopyCodeCell:
                this.handleMessage(message, payload, this.copyCode);
                break;

            case InteractiveWindowMessages.RestartKernel:
                this.restartKernel().ignoreErrors();
                break;

            case InteractiveWindowMessages.Interrupt:
                this.interruptKernel().ignoreErrors();
                break;

            case InteractiveWindowMessages.SendInfo:
                this.handleMessage(message, payload, this.updateContexts);
                break;

            case InteractiveWindowMessages.SubmitNewCell:
                this.handleMessage(message, payload, this.submitNewCell);
                break;

            case InteractiveWindowMessages.ReExecuteCells:
                this.handleMessage(message, payload, this.reexecuteCells);
                break;

            case InteractiveWindowMessages.Undo:
                this.logTelemetry(Telemetry.Undo);
                break;

            case InteractiveWindowMessages.Redo:
                this.logTelemetry(Telemetry.Redo);
                break;

            case InteractiveWindowMessages.ExpandAll:
                this.logTelemetry(Telemetry.ExpandAll);
                break;

            case InteractiveWindowMessages.CollapseAll:
                this.logTelemetry(Telemetry.CollapseAll);
                break;

            case InteractiveWindowMessages.VariableExplorerToggle:
                this.variableExplorerToggle(payload);
                break;

            case InteractiveWindowMessages.SetVariableExplorerHeight:
                this.setVariableExplorerHeight(payload).ignoreErrors();
                break;

            case InteractiveWindowMessages.AddedSysInfo:
                this.handleMessage(message, payload, this.onAddedSysInfo);
                break;

            case InteractiveWindowMessages.RemoteAddCode:
                this.handleMessage(message, payload, this.onRemoteAddedCode);
                break;

            case InteractiveWindowMessages.RemoteReexecuteCode:
                this.handleMessage(message, payload, this.onRemoteReexecuteCode);
                break;

            case InteractiveWindowMessages.ShowDataViewer:
                this.handleMessage(message, payload, this.showDataViewer);
                break;

            case InteractiveWindowMessages.GetVariablesRequest:
                this.handleMessage(message, payload, this.requestVariables);
                break;

            case InteractiveWindowMessages.LoadTmLanguageRequest:
                this.handleMessage(message, payload, this.requestTmLanguage);
                break;

            case InteractiveWindowMessages.LoadOnigasmAssemblyRequest:
                this.handleMessage(message, payload, this.requestOnigasm);
                break;

            case InteractiveWindowMessages.SelectKernel:
                this.handleMessage(message, payload, this.selectNewKernel);
                break;

            case InteractiveWindowMessages.SelectJupyterServer:
                this.handleMessage(message, payload, this.selectServer);
                break;

            case InteractiveWindowMessages.OpenSettings:
                this.handleMessage(message, payload, this.openSettings);
                break;

            case InteractiveWindowMessages.MonacoReady:
                this.readyEvent.fire();
                break;

            case InteractiveWindowMessages.ExecuteExternalCommand:
                this.handleMessage(message, payload, this.handleExecuteExternalCommand);
                break;

            default:
                break;
        }

        // Let our listeners handle the message too
        this.postMessageToListeners(message, payload);

        // Pass onto our base class.
        super.onMessage(message, payload);

        // After our base class handles some stuff, handle it ourselves too.
        switch (message) {
            case CssMessages.GetCssRequest:
                // Update the notebook if we have one:
                if (this._notebook) {
                    this.isDark()
                        .then((d) => (this._notebook ? this._notebook.setMatplotLibStyle(d) : Promise.resolve()))
                        .ignoreErrors();
                }
                break;

            default:
                break;
        }
    }

    public dispose() {
        // Fire ready event in case anything is waiting on it.
        this.readyEvent.fire();

        // Dispose of the web panel.
        super.dispose();
        // Tell listeners we're closing. They can decide if they should dispose themselves or not.
        this.listeners.forEach((l) => l.onMessage(InteractiveWindowMessages.NotebookClose, this.notebookIdentity));
        this.updateContexts(undefined);
    }

    public startProgress() {
        this.postMessage(InteractiveWindowMessages.StartProgress).ignoreErrors();
    }

    public stopProgress() {
        this.postMessage(InteractiveWindowMessages.StopProgress).ignoreErrors();
    }

    @captureTelemetry(Telemetry.Undo)
    public undoCells() {
        this.postMessage(InteractiveWindowMessages.UndoCommand).ignoreErrors();
    }

    @captureTelemetry(Telemetry.Redo)
    public redoCells() {
        this.postMessage(InteractiveWindowMessages.RedoCommand).ignoreErrors();
    }

    @captureTelemetry(Telemetry.DeleteAllCells)
    public removeAllCells() {
        this.postMessage(InteractiveWindowMessages.DeleteAllCells).ignoreErrors();
    }

    @captureTelemetry(Telemetry.RestartKernel)
    public async restartKernel(internal: boolean = false): Promise<void> {
        // Only log this if it's user requested restart
        if (!internal) {
            trackKernelResourceInformation(this._notebook?.resource, { restartKernel: true });
            this.logTelemetry(Telemetry.RestartKernelCommand);
        }

        if (this._notebook && !this.restartingKernel) {
            this.restartingKernel = true;
            this.startProgress();

            try {
                if (await this.shouldAskForRestart()) {
                    // Ask the user if they want us to restart or not.
                    const message = localize.DataScience.restartKernelMessage();
                    const yes = localize.DataScience.restartKernelMessageYes();
                    const dontAskAgain = localize.DataScience.restartKernelMessageDontAskAgain();
                    const no = localize.DataScience.restartKernelMessageNo();

                    const v = await this.applicationShell.showInformationMessage(message, yes, dontAskAgain, no);
                    if (v === dontAskAgain) {
                        await this.disableAskForRestart();
                        await this.restartKernelInternal();
                    } else if (v === yes) {
                        await this.restartKernelInternal();
                    }
                } else {
                    await this.restartKernelInternal();
                }
            } finally {
                this.restartingKernel = false;
                this.stopProgress();
            }
        }
    }

    @captureTelemetry(Telemetry.Interrupt)
    public async interruptKernel(): Promise<void> {
        trackKernelResourceInformation(this._notebook?.resource, { interruptKernel: true });
        if (this._notebook && !this.restartingKernel) {
            const status = this.statusProvider.set(
                localize.DataScience.interruptKernelStatus(),
                true,
                undefined,
                undefined,
                this
            );

            try {
                const settings = this.configuration.getSettings(this.owningResource);
                const interruptTimeout = settings.jupyterInterruptTimeout;

                const result = await this._notebook.interruptKernel(interruptTimeout);
                status.dispose();

                // We timed out, ask the user if they want to restart instead.
                if (result === InterruptResult.TimedOut && !this.restartingKernel) {
                    const message = localize.DataScience.restartKernelAfterInterruptMessage();
                    const yes = localize.DataScience.restartKernelMessageYes();
                    const no = localize.DataScience.restartKernelMessageNo();
                    const v = await this.applicationShell.showInformationMessage(message, yes, no);
                    if (v === yes) {
                        await this.restartKernelInternal();
                    }
                } else if (result === InterruptResult.Restarted) {
                    // Uh-oh, keyboard interrupt crashed the kernel.
                    this.addSysInfo(SysInfoReason.Interrupt).ignoreErrors();
                }
            } catch (err) {
                status.dispose();
                traceError(err);
                this.applicationShell.showErrorMessage(err).then(noop, noop);
            }
        }
    }

    @captureTelemetry(Telemetry.CopySourceCode, undefined, false)
    public copyCode(args: ICopyCode) {
        return this.copyCodeInternal(args.source).catch((err) => {
            this.applicationShell.showErrorMessage(err).then(noop, noop);
        });
    }

    public createWebviewCellButton(
        buttonId: string,
        callback: (cell: NotebookCell, isInteractive: boolean, resource: Uri) => Promise<void>,
        codicon: string,
        statusToEnable: CellState[],
        tooltip: string
    ): IDisposable {
        const index = this.externalButtons.findIndex((button) => button.buttonId === buttonId);
        if (index === -1) {
            this.externalButtons.push({ buttonId, callback, codicon, statusToEnable, tooltip, running: false });
            this.postMessage(
                InteractiveWindowMessages.UpdateExternalCellButtons,
                this.externalButtons.map((b) => {
                    return { ...b, callback: undefined };
                })
            ).ignoreErrors();
        }

        return {
            dispose: () => {
                const buttonIndex = this.externalButtons.findIndex((button) => button.buttonId === buttonId);
                if (buttonIndex !== -1) {
                    this.externalButtons.splice(buttonIndex, 1);
                    this.postMessage(
                        InteractiveWindowMessages.UpdateExternalCellButtons,
                        this.externalButtons.map((b) => {
                            return { ...b, callback: undefined };
                        })
                    ).ignoreErrors();
                }
            }
        };
    }

    public abstract hasCell(id: string): Promise<boolean>;

    protected onViewStateChanged(args: WebViewViewChangeEventArgs) {
        // Only activate if the active editor is empty. This means that
        // vscode thinks we are actually supposed to have focus. It would be
        // nice if they would more accurately tell us this, but this works for now.
        // Essentially the problem is the webPanel.active state doesn't track
        // if the focus is supposed to be in the webPanel or not. It only tracks if
        // it's been activated. However if there's no active text editor and we're active, we
        // can safely attempt to give ourselves focus. This won't actually give us focus if we aren't
        // allowed to have it.
        if (args.current.active && !args.previous.active) {
            this.activating().ignoreErrors();
        }

        // Tell our listeners, they may need to know too
        this.listeners.forEach((l) => (l.onViewStateChanged ? l.onViewStateChanged(args) : noop()));
    }

    protected async activating() {
        // Only activate if the active editor is empty. This means that
        // vscode thinks we are actually supposed to have focus. It would be
        // nice if they would more accurately tell us this, but this works for now.
        // Essentially the problem is the webPanel.active state doesn't track
        // if the focus is supposed to be in the webPanel or not. It only tracks if
        // it's been activated. However if there's no active text editor and we're active, we
        // can safely attempt to give ourselves focus. This won't actually give us focus if we aren't
        // allowed to have it.
        if (this.viewState.active && !this.documentManager.activeTextEditor) {
            // Force the webpanel to reveal and take focus.
            await super.show(false);
        }
    }

    // Submits a new cell to the window
    protected abstract submitNewCell(info: ISubmitNewCell): void;

    // Re-executes cells already in the window
    protected reexecuteCells(_info: IReExecuteCells): void {
        // Default is not to do anything. This only works in the native editor
    }

    protected abstract updateContexts(info: IInteractiveWindowInfo | undefined): void;

    protected abstract closeBecauseOfFailure(exc: Error): Promise<void>;

    protected abstract updateNotebookOptions(kernelConnection: KernelConnectionMetadata): Promise<void>;

    protected abstract setFileInKernel(file: string, cancelToken: CancellationToken | undefined): Promise<void>;

    protected async clearResult(id: string): Promise<void> {
        await this.ensureConnectionAndNotebook();
        if (this._notebook) {
            this._notebook.clear(id);
        }
    }

    protected async setLaunchingFile(file: string): Promise<void> {
        if (file !== Identifiers.EmptyFileName && this._notebook) {
            await this._notebook.setLaunchingFile(file);
        }
    }

    protected getNotebook(): INotebook | undefined {
        return this._notebook;
    }

    // eslint-disable-next-line
    protected async submitCode(
        code: string,
        file: string,
        line: number,
        id?: string,
        data?: nbformat.ICodeCell | nbformat.IRawCell | nbformat.IMarkdownCell,
        debugInfo?: { runByLine: boolean; hashFileName?: string },
        cancelToken?: CancellationToken
    ): Promise<boolean> {
        sendKernelTelemetryEvent(this.owningResource, Telemetry.ExecuteCell);
        traceInfo(`Submitting code for ${this.id}`);
        const stopWatch =
            this._notebook && !this.perceivedJupyterStartupTelemetryCaptured ? new StopWatch() : undefined;
        let result = true;
        // Do not execute or render empty code cells
        const cellMatcher = new CellMatcher(this.configService.getSettings(this.owningResource));
        if (cellMatcher.stripFirstMarker(code).length === 0) {
            return result;
        }

        // Start a status item
        const status = this.setStatus(localize.DataScience.executingCode(), false);

        // Transmit this submission to all other listeners (in a live share session)
        if (!id) {
            id = uuid();
            this.shareMessage(InteractiveWindowMessages.RemoteAddCode, {
                code,
                file,
                line,
                id,
                originator: this.id,
                debug: debugInfo !== undefined ? true : false
            });
        }

        // Create a deferred object that will wait until the status is disposed
        const finishedAddingCode = createDeferred<void>();
        const actualDispose = status.dispose.bind(status);
        status.dispose = () => {
            finishedAddingCode.resolve();
            actualDispose();
        };

        try {
            // Make sure we're loaded first.
            await this.ensureConnectionAndNotebook();

            // Make sure we set the dark setting
            await this.ensureDarkSet();

            // Then show our webpanel
            await this.show(true);

            // Add our sys info if necessary
            if (file !== Identifiers.EmptyFileName) {
                await this.addSysInfo(SysInfoReason.Start);
            }

            if (this._notebook) {
                // Before we try to execute code make sure that we have an initial directory set
                // Normally set via the workspace, but we might not have one here if loading a single loose file
                await this.setLaunchingFile(file);

                if (debugInfo) {
                    // Attach our debugger based on run by line setting
                    if (debugInfo.runByLine && debugInfo.hashFileName) {
                        await this.jupyterDebugger.startRunByLine(this._notebook, debugInfo.hashFileName);
                    } else if (!debugInfo.runByLine) {
                        await this.jupyterDebugger.startDebugging(this._notebook);
                    } else {
                        throw Error('Missing hash file name when running by line');
                    }
                }

                // If the file isn't unknown, set the active kernel's __file__ variable to point to that same file.
                await this.setFileInKernel(file, cancelToken);

                // Setup telemetry
                if (stopWatch && !this.perceivedJupyterStartupTelemetryCaptured) {
                    this.perceivedJupyterStartupTelemetryCaptured = true;
                    sendTelemetryEvent(Telemetry.PerceivedJupyterStartupNotebook, stopWatch?.elapsedTime);
                    const disposable = this._notebook.onSessionStatusChanged((e) => {
                        if (e === ServerStatus.Busy) {
                            sendTelemetryEvent(Telemetry.StartExecuteNotebookCellPerceivedCold, stopWatch?.elapsedTime);
                            disposable.dispose();
                        }
                    });
                }
                const owningResource = this.owningResource;
                const observable = this._notebook.executeObservable(code, file, line, id, false);

                // Indicate we executed some code
                this.executeEvent.fire(code);

                // Sign up for cell changes
                observable.subscribe(
                    (cells: ICell[]) => {
                        // Combine the cell data with the possible input data (so we don't lose anything that might have already been in the cells)
                        const combined = cells.map(this.combineData.bind(undefined, data));

                        // Then send the combined output to the UI
                        this.sendCellsToWebView(combined);

                        // Any errors will move our result to false (if allowed)
                        if (this.configuration.getSettings(owningResource).stopOnError) {
                            result = result && cells.find((c) => c.state === CellState.error) === undefined;
                        }
                    },
                    (error) => {
                        traceError(`Error executing a cell: `, error);
                        status.dispose();
                        if (!(error instanceof CancellationError)) {
                            this.applicationShell.showErrorMessage(error.toString()).then(noop, noop);
                        }
                    },
                    () => {
                        // Indicate executing until this cell is done.
                        status.dispose();
                    }
                );

                // Wait for the cell to finish
                await finishedAddingCode.promise;
                traceInfo(`Finished execution for ${id}`);
            }
        } finally {
            status.dispose();

            if (debugInfo) {
                if (this._notebook) {
                    await this.jupyterDebugger.stopDebugging(this._notebook);
                }
            }
        }

        return result;
    }

    protected addMessageImpl(message: string): void {
        const cell: ICell = {
            id: uuid(),
            file: Identifiers.EmptyFileName,
            line: 0,
            state: CellState.finished,
            data: {
                cell_type: 'messages',
                messages: [message],
                source: [],
                metadata: {}
            }
        };

        // Do the same thing that happens when new code is added.
        this.sendCellsToWebView([cell]);
    }

    protected sendCellsToWebView(cells: ICell[]) {
        // Send each cell to the other side
        cells.forEach((cell: ICell) => {
            switch (cell.state) {
                case CellState.init:
                    // Tell the react controls we have a new cell
                    this.postMessage(InteractiveWindowMessages.StartCell, cell).ignoreErrors();

                    // Keep track of this unfinished cell so if we restart we can finish right away.
                    this.unfinishedCells.push(cell);
                    break;

                case CellState.executing:
                    // Tell the react controls we have an update
                    this.postMessage(InteractiveWindowMessages.UpdateCellWithExecutionResults, cell).ignoreErrors();
                    break;

                case CellState.error:
                case CellState.finished:
                    // Tell the react controls we're done
                    this.postMessage(InteractiveWindowMessages.FinishCell, {
                        cell,
                        notebookIdentity: this.notebookIdentity.resource
                    }).ignoreErrors();

                    // Remove from the list of unfinished cells
                    this.unfinishedCells = this.unfinishedCells.filter((c) => c.id !== cell.id);
                    break;

                default:
                    break; // might want to do a progress bar or something
            }
        });
    }

    protected postMessage<M extends IInteractiveWindowMapping, T extends keyof M>(
        type: T,
        payload?: M[T]
    ): Promise<void> {
        // First send to our listeners
        this.postMessageToListeners(type.toString(), payload);

        // Then send it to the webview
        return super.postMessage(type, payload);
    }

    protected handleMessage<M extends IInteractiveWindowMapping, T extends keyof M>(
        _message: T,
        // eslint-disable-next-line @typescript-eslint/no-explicit-any
        payload: any,
        handler: (args: M[T]) => void
    ) {
        const args = payload as M[T];
        handler.bind(this)(args);
    }

    protected setStatus = (message: string, showInWebView: boolean): Disposable => {
        const result = this.statusProvider.set(message, showInWebView, undefined, undefined, this);
        this.potentiallyUnfinishedStatus.push(result);
        return result;
    };

    protected async addSysInfo(reason: SysInfoReason): Promise<void> {
        if (!this.addSysInfoPromise || reason !== SysInfoReason.Start) {
            traceInfo(`Adding sys info for ${this.id} ${reason}`);
            const deferred = createDeferred<boolean>();
            this.addSysInfoPromise = deferred;

            try {
                // Generate a new sys info cell and send it to the web panel.
                const sysInfo = await this.generateSysInfoCell(reason);
                if (sysInfo) {
                    this.sendCellsToWebView([sysInfo]);
                }

                // For anything but start, tell the other sides of a live share session
                if (reason !== SysInfoReason.Start && sysInfo) {
                    this.shareMessage(InteractiveWindowMessages.AddedSysInfo, {
                        type: reason,
                        sysInfoCell: sysInfo,
                        id: this.id,
                        notebookIdentity: this.notebookIdentity.resource
                    });
                }

                // For a restart, tell our window to reset
                if (reason === SysInfoReason.Restart || reason === SysInfoReason.New) {
                    this.postMessage(InteractiveWindowMessages.RestartKernel).ignoreErrors();
                }

                traceInfo(`Sys info for ${this.id} ${reason} complete`);
                deferred.resolve(true);
            } catch (e) {
                deferred.reject(e);
            }
        } else if (this.addSysInfoPromise) {
            traceInfo(`Wait for sys info for ${this.id} ${reason}`);
            await this.addSysInfoPromise.promise;
        }
    }

    protected async ensureConnectionAndNotebook(): Promise<void> {
        // Start over if we somehow end up with a disposed notebook.
        if (this._notebook && this._notebook.disposed) {
            this._notebook = undefined;
            this.notebookPromise = undefined;
            this.connectionAndNotebookPromise = undefined;
        }
        if (!this.connectionAndNotebookPromise) {
            this.connectionAndNotebookPromise = this.ensureConnectionAndNotebookImpl();
        }
        try {
            await this.connectionAndNotebookPromise;
        } catch (e) {
            sendKernelTelemetryEvent(this.owningResource, Telemetry.NotebookStart, undefined, undefined, e);
            // Reset the load promise. Don't want to keep hitting the same error
            this.connectionAndNotebookPromise = undefined;
            throw e;
        }
    }

    // ensureNotebook can be called apart from ensureNotebookAndServer and it needs
    // the same protection to not be called twice
    // eslint-disable-next-line @typescript-eslint/member-ordering
    protected async ensureNotebook(serverConnection: INotebookProviderConnection, disableUI = false): Promise<void> {
        if (!this.notebookPromise) {
            this.notebookPromise = this.ensureNotebookImpl(serverConnection, disableUI);
        }
        try {
            await this.notebookPromise;
        } catch (e) {
            // Reset the load promise. Don't want to keep hitting the same error
            this.notebookPromise = undefined;

            throw e;
        }
    }

<<<<<<< HEAD
    protected async createNotebookIfProviderConnectionExists(): Promise<void> {
        let providerConnection = this._notebook?.connection;
        if (!providerConnection) {
            // Check to see if we are already connected to our provider
            providerConnection = await this.notebookProvider.connect({
                getOnly: true,
                resource: this.owningResource,
                metadata: this.notebookMetadata
            });
        }
=======
    protected async createNotebookIfProviderConnectionExists(disableUI?: boolean): Promise<void> {
        // Check to see if we are already connected to our provider
        const providerConnection = await this.notebookProvider.connect({
            getOnly: true,
            resource: this.owningResource,
            metadata: this.notebookMetadata,
            disableUI
        });
>>>>>>> f6e1d06a

        if (providerConnection) {
            try {
                await this.ensureNotebook(providerConnection, disableUI);
            } catch (e) {
                this.errorHandler.handleError(e).ignoreErrors();
            }
        } else {
            // Just send a kernel update so it shows something
            this.postMessage(InteractiveWindowMessages.UpdateKernel, {
                jupyterServerStatus: ServerStatus.NotStarted,
                serverName: await this.getServerDisplayName(undefined),
                kernelName: '',
                language: PYTHON_LANGUAGE
            }).ignoreErrors();
        }
    }

    protected async getServerDisplayName(serverConnection: INotebookProviderConnection | undefined): Promise<string> {
        const serverUri = await this.serverStorage.getUri();
        // If we don't have a server connection, make one if remote. We need the remote connection in order
        // to compute the display name. However only do this if the user is allowing auto start.
        if (
            !serverConnection &&
            serverUri !== Settings.JupyterServerLocalLaunch &&
            !this.configService.getSettings(this.owningResource).disableJupyterAutoStart
        ) {
            serverConnection = await this.notebookProvider.connect({
                disableUI: true,
                resource: this.owningResource,
                metadata: this.notebookMetadata
            });
        }
        let displayName =
            serverConnection?.displayName ||
            (!serverConnection?.localLaunch ? serverConnection?.url : undefined) ||
            (serverUri === Settings.JupyterServerLocalLaunch || !serverUri
                ? localize.DataScience.localJupyterServer()
                : localize.DataScience.serverNotStarted());

        if (serverConnection) {
            // Determine the connection URI of the connected server to display
            if (serverConnection.localLaunch) {
                displayName = localize.DataScience.localJupyterServer();
            } else {
                // Log this remote URI into our MRU list
                await this.serverStorage.addToUriList(
                    !isNil(serverConnection.url) ? serverConnection.url : serverConnection.displayName,
                    Date.now(),
                    serverConnection.displayName
                );
            }
        }

        return displayName;
    }

    private combineData(
        oldData: nbformat.ICodeCell | nbformat.IRawCell | nbformat.IMarkdownCell | undefined,
        cell: ICell
    ): ICell {
        if (oldData) {
            const result = {
                ...cell,
                data: {
                    ...oldData,
                    ...cell.data,
                    metadata: {
                        ...oldData.metadata,
                        ...cell.data.metadata
                    }
                }
            };
            // Workaround the nyc compiler problem.
            // eslint-disable-next-line @typescript-eslint/no-explicit-any
            return (result as any) as ICell;
        }
        // eslint-disable-next-line @typescript-eslint/no-explicit-any
        return (cell as any) as ICell;
    }

    private async ensureConnectionAndNotebookImpl(): Promise<void> {
        // Make sure we're loaded first.
        try {
            traceInfo('Waiting for jupyter server and web panel ...');
            const serverConnection = await this.notebookProvider.connect({
                getOnly: false,
                disableUI: false,
                resource: this.owningResource,
                metadata: this.notebookMetadata
            });
            if (serverConnection) {
                await this.ensureNotebook(serverConnection);
            }
        } catch (exc) {
            traceError(`Exception attempting to start notebook: `, exc);
            // We should dispose ourselves if the load fails. Otherwise the user
            // updates their install and we just fail again because the load promise is the same.
            await this.closeBecauseOfFailure(exc);

            // Finally throw the exception so the user can do something about it.
            throw exc;
        }
    }

    // eslint-disable-next-line @typescript-eslint/no-explicit-any
    private postMessageToListeners(message: string, payload: any) {
        if (this.listeners) {
            this.listeners.forEach((l) => l.onMessage(message, payload));
        }
    }

    private async shouldAskForRestart(): Promise<boolean> {
        const settings = this.configuration.getSettings(this.owningResource);
        return settings && settings.askForKernelRestart === true;
    }

    private async disableAskForRestart(): Promise<void> {
        const settings = this.configuration.getSettings(this.owningResource);
        if (settings) {
            this.configuration
                .updateSetting('askForKernelRestart', false, undefined, ConfigurationTarget.Global)
                .ignoreErrors();
        }
    }

    private async showDataViewer(request: IShowDataViewer): Promise<void> {
        try {
            if (await this.dataViewerChecker.isRequestedColumnSizeAllowed(request.columnSize, this.owningResource)) {
                const jupyterVariableDataProvider = await this.jupyterVariableDataProviderFactory.create(
                    request.variable,
                    this._notebook!
                );
                const title: string = `${localize.DataScience.dataExplorerTitle()} - ${request.variable.name}`;
                await this.dataViewerFactory.create(jupyterVariableDataProvider, title);
            }
        } catch (e) {
            traceError(e);
            sendTelemetryEvent(Telemetry.FailedShowDataViewer);
            this.applicationShell.showErrorMessage(localize.DataScience.showDataViewerFail()).then(noop, noop);
        }
    }

    private onAddedSysInfo(sysInfo: IAddedSysInfo) {
        // See if this is from us or not.
        if (sysInfo.id !== this.id) {
            // Not from us, must come from a different interactive window. Add to our
            // own to keep in sync
            if (sysInfo.sysInfoCell) {
                this.sendCellsToWebView([sysInfo.sysInfoCell]);
            }
        }
    }

    private async onRemoteReexecuteCode(args: IRemoteReexecuteCode) {
        // Make sure this is valid
        if (args && args.id && args.file && args.originator !== this.id) {
            try {
                // On a reexecute clear the previous execution
                if (this._notebook) {
                    this._notebook.clear(args.id);
                }

                // Indicate this in our telemetry.
                // Add new telemetry type
                sendTelemetryEvent(Telemetry.RemoteReexecuteCode);

                // Submit this item as new code.
                this.submitCode(
                    args.code,
                    args.file,
                    args.line,
                    args.id,
                    undefined,
                    args.debug ? { runByLine: false } : undefined
                ).ignoreErrors();
            } catch (exc) {
                this.errorHandler.handleError(exc).ignoreErrors();
            }
        }
    }

    private async onRemoteAddedCode(args: IRemoteAddCode) {
        // Make sure this is valid
        if (args && args.id && args.file && args.originator !== this.id) {
            try {
                // Indicate this in our telemetry.
                sendTelemetryEvent(Telemetry.RemoteAddCode);

                // Submit this item as new code.
                await this.submitCode(
                    args.code,
                    args.file,
                    args.line,
                    args.id,
                    undefined,
                    args.debug ? { runByLine: false } : undefined
                );
            } catch (exc) {
                this.errorHandler.handleError(exc).ignoreErrors();
            }
        }
    }

    private finishOutstandingCells() {
        this.unfinishedCells.forEach((c) => {
            c.state = CellState.error;
            this.postMessage(InteractiveWindowMessages.FinishCell, {
                cell: c,
                notebookIdentity: this.notebookIdentity.resource
            }).ignoreErrors();
        });
        this.unfinishedCells = [];
        this.potentiallyUnfinishedStatus.forEach((s) => s.dispose());
        this.potentiallyUnfinishedStatus = [];
    }

    private async restartKernelInternal(): Promise<void> {
        this.restartingKernel = true;

        // First we need to finish all outstanding cells.
        this.finishOutstandingCells();

        // Set our status
        const status = this.statusProvider.set(
            localize.DataScience.restartingKernelStatus(),
            true,
            undefined,
            undefined,
            this
        );

        try {
            if (this._notebook) {
                await this._notebook.restartKernel(
                    (await this.generateDataScienceExtraSettings()).jupyterInterruptTimeout
                );
                await this.addSysInfo(SysInfoReason.Restart);

                // Reset our file in the kernel.
                const fileInKernel = this.fileInKernel;
                this.fileInKernel = undefined;
                if (fileInKernel) {
                    await this.setFileInKernel(fileInKernel, undefined);
                }

                // Compute if dark or not.
                const knownDark = await this.isDark();

                // Before we run any cells, update the dark setting
                await this._notebook.setMatplotLibStyle(knownDark);
            }
        } catch (exc) {
            // If we get a kernel promise failure, then restarting timed out. Just shutdown and restart the entire server
            if (exc instanceof JupyterKernelPromiseFailedError && this._notebook) {
                await this._notebook.dispose();
                await this.ensureConnectionAndNotebook();
                await this.addSysInfo(SysInfoReason.Restart);
            } else {
                // Show the error message
                this.applicationShell.showErrorMessage(exc).then(noop, noop);
                traceError(exc);
            }
        } finally {
            status.dispose();
            this.restartingKernel = false;
        }
    }

    private logTelemetry = (event: Telemetry) => {
        sendTelemetryEvent(event);
    };

    private selectNewKernel() {
        // This is handled by a command.
        this.commandManager
            .executeCommand(Commands.SwitchJupyterKernel, {
                identity: this.notebookIdentity.resource,
                resource: this.owningResource,
                currentKernelDisplayName:
                    this.notebookMetadata?.kernelspec?.display_name ||
                    this.notebookMetadata?.kernelspec?.name ||
                    getDisplayNameOrNameOfKernelConnection(this._notebook?.getKernelConnection())
            })
            .then(noop, noop);
    }

    private async createNotebook(
        serverConnection: INotebookProviderConnection,
        disableUI: boolean
    ): Promise<INotebook | undefined> {
        let notebook: INotebook | undefined;
        while (!notebook) {
            try {
                notebook = await this.notebookProvider.getOrCreateNotebook({
                    identity: this.notebookIdentity.resource,
                    resource: this.owningResource,
                    metadata: this.notebookMetadata,
                    kernelConnection: this.kernelConnection,
                    disableUI
                });
                if (notebook) {
                    const executionActivation = { ...this.notebookIdentity, owningResource: this.owningResource };
                    this.postMessageToListeners(
                        InteractiveWindowMessages.NotebookExecutionActivated,
                        executionActivation
                    );
                }
            } catch (e) {
                // If we get an invalid kernel error, make sure to ask the user to switch
                if (e instanceof JupyterInvalidKernelError && serverConnection && serverConnection.localLaunch) {
                    // Ask the user for a new local kernel
                    const newKernel = await this.selector.askForLocalKernel(
                        this.owningResource,
                        serverConnection,
                        e.kernelConnectionMetadata
                    );
                    if (newKernel && kernelConnectionMetadataHasKernelSpec(newKernel) && newKernel.kernelSpec) {
                        this.commandManager
                            .executeCommand(
                                Commands.SetJupyterKernel,
                                newKernel,
                                this.notebookIdentity.resource,
                                this.owningResource
                            )
                            .then(noop, noop);
                    } else {
                        break;
                    }
                } else {
                    throw e;
                }
            }
        }
        return notebook;
    }

    private async listenToNotebookEvents(notebook: INotebook): Promise<void> {
        const statusChangeHandler = async (status: ServerStatus) => {
            const connectionMetadata = notebook.getKernelConnection();
            const name = getDisplayNameOrNameOfKernelConnection(connectionMetadata);

            await this.postMessage(InteractiveWindowMessages.UpdateKernel, {
                jupyterServerStatus: status,
                serverName: await this.getServerDisplayName(notebook.connection),
                kernelName: name,
                language: translateKernelLanguageToMonaco(
                    getKernelConnectionLanguage(connectionMetadata) || PYTHON_LANGUAGE
                )
            });
        };
        notebook.onSessionStatusChanged(statusChangeHandler);
        this.disposables.push(notebook.onKernelChanged(this.kernelChangeHandler.bind(this)));

        // Fire the status changed handler at least once (might have already been running and so won't show a status update)
        statusChangeHandler(notebook.status).ignoreErrors();

        // Also listen to iopub messages so we can update other cells on update_display_data
        notebook.registerIOPubListener(this.handleKernelMessage.bind(this));
    }

    private async ensureNotebookImpl(serverConnection: INotebookProviderConnection, disableUI: boolean): Promise<void> {
        // Create a new notebook if we need to.
        if (!this._notebook) {
            // While waiting make the notebook look busy
            this.postMessage(InteractiveWindowMessages.UpdateKernel, {
                jupyterServerStatus: ServerStatus.Busy,
                serverName: await this.getServerDisplayName(serverConnection),
                kernelName: '',
                language: PYTHON_LANGUAGE
            }).ignoreErrors();

            this._notebook = await this.createNotebook(serverConnection, disableUI);

            // If that works notify the UI and listen to status changes.
            if (this._notebook && this._notebook.identity) {
                return this.listenToNotebookEvents(this._notebook);
            }
        }
    }

    private refreshVariables() {
        this.postMessage(InteractiveWindowMessages.ForceVariableRefresh).ignoreErrors();
    }

    private async potentialKernelChanged(data: {
        identity: Uri;
        kernelConnection: KernelConnectionMetadata;
    }): Promise<void> {
        const specOrModel = kernelConnectionMetadataHasKernelModel(data.kernelConnection)
            ? data.kernelConnection.kernelModel
            : data.kernelConnection.kernelSpec;
        if (!this._notebook && specOrModel && this.notebookIdentity.resource.toString() === data.identity.toString()) {
            // No notebook, send update to UI anyway
            this.postMessage(InteractiveWindowMessages.UpdateKernel, {
                jupyterServerStatus: ServerStatus.NotStarted,
                serverName: await this.getServerDisplayName(undefined),
                kernelName: getDisplayNameOrNameOfKernelConnection(data.kernelConnection),
                language: translateKernelLanguageToMonaco(
                    getKernelConnectionLanguage(data.kernelConnection) || PYTHON_LANGUAGE
                )
            }).ignoreErrors();

            // Update our model
            this.updateNotebookOptions(data.kernelConnection).ignoreErrors();
        }
    }

    @captureTelemetry(Telemetry.GotoSourceCode, undefined, false)
    private gotoCode(args: IGotoCode) {
        this.gotoCodeInternal(args.file, args.line).catch((err) => {
            this.applicationShell.showErrorMessage(err).then(noop, noop);
        });
    }

    private async gotoCodeInternal(file: string, line: number) {
        let editor: TextEditor | undefined;

        if (await this.fs.localFileExists(file)) {
            editor = await this.documentManager.showTextDocument(Uri.file(file), { viewColumn: ViewColumn.One });
        } else {
            // File URI isn't going to work. Look through the active text documents
            editor = this.documentManager.visibleTextEditors.find((te) => te.document.fileName === file);
            if (editor) {
                editor.show();
            }
        }

        // If we found the editor change its selection
        if (editor) {
            editor.revealRange(new Range(line, 0, line, 0));
            editor.selection = new Selection(new Position(line, 0), new Position(line, 0));
        }
    }

    private async copyCodeInternal(source: string) {
        let editor = this.documentManager.activeTextEditor;
        if (!editor || editor.document.languageId !== PYTHON_LANGUAGE) {
            // Find the first visible python editor
            const pythonEditors = this.documentManager.visibleTextEditors.filter(
                (e) => e.document.languageId === PYTHON_LANGUAGE || e.document.isUntitled
            );

            if (pythonEditors.length > 0) {
                editor = pythonEditors[0];
            }
        }
        if (editor && (editor.document.languageId === PYTHON_LANGUAGE || editor.document.isUntitled)) {
            // Figure out if any cells in this document already.
            const ranges = generateCellRangesFromDocument(
                editor.document,
                await this.generateDataScienceExtraSettings()
            );
            const hasCellsAlready = ranges.length > 0;
            const line = editor.selection.start.line;
            const revealLine = line + 1;
            const defaultCellMarker =
                this.configService.getSettings(this.owningResource).defaultCellMarker ||
                Identifiers.DefaultCodeCellMarker;
            let newCode = `${source}${os.EOL}`;
            if (hasCellsAlready) {
                // See if inside of a range or not.
                const matchingRange = ranges.find((r) => r.range.start.line <= line && r.range.end.line >= line);

                // If in the middle, wrap the new code
                if (matchingRange && matchingRange.range.start.line < line && line < editor.document.lineCount - 1) {
                    newCode = `${defaultCellMarker}${os.EOL}${source}${os.EOL}${defaultCellMarker}${os.EOL}`;
                } else {
                    newCode = `${defaultCellMarker}${os.EOL}${source}${os.EOL}`;
                }
            } else if (editor.document.lineCount <= 0 || editor.document.isUntitled) {
                // No lines in the document at all, just insert new code
                newCode = `${defaultCellMarker}${os.EOL}${source}${os.EOL}`;
            }

            await editor.edit((editBuilder) => {
                editBuilder.insert(new Position(line, 0), newCode);
            });
            editor.revealRange(new Range(revealLine, 0, revealLine + source.split('\n').length + 3, 0));

            // Move selection to just beyond the text we input so that the next
            // paste will be right after
            const selectionLine = line + newCode.split('\n').length - 1;
            editor.selection = new Selection(new Position(selectionLine, 0), new Position(selectionLine, 0));
        }
    }

    private async ensureDarkSet(): Promise<void> {
        if (!this.setDarkPromise) {
            this.setDarkPromise = createDeferred<boolean>();

            // Wait for the web panel to get the isDark setting
            const knownDark = await this.isDark();

            // Before we run any cells, update the dark setting
            if (this._notebook) {
                await this._notebook.setMatplotLibStyle(knownDark);
            }

            this.setDarkPromise.resolve(true);
        } else {
            await this.setDarkPromise.promise;
        }
    }

    // eslint-disable-next-line
    // TODO: Allow other kernels to support this information. Right now it just skips this for other kernels.
    private generateSysInfoCell = async (reason: SysInfoReason): Promise<ICell | undefined> => {
        // Execute the code 'import sys\r\nsys.version' and 'import sys\r\nsys.executable' to get our
        // version and executable
        if (this._notebook) {
            const message = this.getSysInfoReasonHeader(reason, this._notebook.getKernelConnection());

            // The server handles getting this data.
            const sysInfo = await this._notebook.getSysInfo();
            if (sysInfo) {
                // Connection string only for our initial start, not restart or interrupt
                let connectionString: string = '';
                if (reason === SysInfoReason.Start) {
                    connectionString = this.generateConnectionInfoString(this._notebook.connection);
                }

                // Update our sys info with our locally applied data.
                const cell = sysInfo.data as IMessageCell;
                if (cell) {
                    cell.messages.unshift(message);
                    if (connectionString && connectionString.length) {
                        cell.messages.unshift(connectionString);
                    }
                }

                return sysInfo;
            }
        }
    };

    private getSysInfoReasonHeader(reason: SysInfoReason, connection: KernelConnectionMetadata | undefined): string {
        const displayName = getDisplayNameOrNameOfKernelConnection(connection);
        switch (reason) {
            case SysInfoReason.Start:
            case SysInfoReason.New:
                return localize.DataScience.startedNewKernelHeader().format(displayName);
                break;
            case SysInfoReason.Restart:
                return localize.DataScience.restartedKernelHeader().format(displayName);
                break;
            case SysInfoReason.Interrupt:
                return localize.DataScience.pythonInterruptFailedHeader();
                break;
                break;
            case SysInfoReason.Connect:
                return localize.DataScience.connectKernelHeader().format(displayName);
                break;
            default:
                traceError('Invalid SysInfoReason');
                return '';
                break;
        }
    }

    private generateConnectionInfoString(connInfo: INotebookProviderConnection | undefined): string {
        return connInfo?.displayName || '';
    }

    private async requestVariables(args: IJupyterVariablesRequest): Promise<void> {
        // Request our new list of variables
        const response: IJupyterVariablesResponse = this._notebook
            ? await this.jupyterVariables.getVariables(args, this._notebook)
            : {
                  totalCount: 0,
                  pageResponse: [],
                  pageStartIndex: args?.startIndex,
                  executionCount: args?.executionCount,
                  refreshCount: args?.refreshCount || 0
              };

        this.postMessage(InteractiveWindowMessages.GetVariablesResponse, response).ignoreErrors();
        sendTelemetryEvent(Telemetry.VariableExplorerVariableCount, undefined, { variableCount: response.totalCount });
    }

    // eslint-disable-next-line @typescript-eslint/no-explicit-any
    private variableExplorerToggle = (payload?: any) => {
        // Direct undefined check as false boolean will skip code
        if (payload !== undefined) {
            const openValue = payload as boolean;

            // Log the state in our Telemetry
            sendTelemetryEvent(Telemetry.VariableExplorerToggled, undefined, {
                open: openValue,
                runByLine: this.jupyterDebugger.isRunningByLine
            });
        }
    };

    // eslint-disable-next-line @typescript-eslint/no-explicit-any
    private async setVariableExplorerHeight(payload?: any) {
        // Store variable explorer height based on file name in workspace storage
        if (payload !== undefined) {
            const updatedHeights = payload as { containerHeight: number; gridHeight: number };
            const uri = this.owningResource; // Get file name

            if (!uri) {
                return;
            }
            // Storing an object that looks like
            //  { "fully qualified Path to 1.ipynb": 1234,
            //    "fully qualified path to 2.ipynb": 1234 }

            // eslint-disable-next-line @typescript-eslint/no-explicit-any
            const value = this.workspaceStorage.get(VariableExplorerStateKeys.height, {} as any);
            value[uri.toString()] = updatedHeights;
            this.workspaceStorage.update(VariableExplorerStateKeys.height, value).then(noop, noop);
        }
    }

    private async variableExplorerHeightRequest(): Promise<
        { containerHeight: number; gridHeight: number } | undefined
    > {
        const uri = this.owningResource; // Get file name

        if (!uri || isUntitledFile(uri)) {
            return; // don't restore height of untitled notebooks
        }

        // eslint-disable-next-line @typescript-eslint/no-explicit-any
        const value = this.workspaceStorage.get(VariableExplorerStateKeys.height, {} as any);
        const uriString = uri.toString();
        if (uriString in value) {
            return value[uriString];
        }
    }

    private async requestTmLanguage(languageId: string) {
        // Get the contents of the appropriate tmLanguage file.
        traceInfo('Request for tmlanguage file.');
        const languageJson = await this.themeFinder.findTmLanguage(languageId);
        const languageConfiguration = serializeLanguageConfiguration(
            await this.themeFinder.findLanguageConfiguration(languageId)
        );
        const extensions = languageId === PYTHON_LANGUAGE ? ['.py'] : [];
        const scopeName = `scope.${languageId}`; // This works for python, not sure about c# etc.
        this.postMessage(InteractiveWindowMessages.LoadTmLanguageResponse, {
            languageJSON: languageJson ?? '',
            languageConfiguration,
            extensions,
            scopeName,
            languageId
        }).ignoreErrors();
    }

    private async requestOnigasm(): Promise<void> {
        // Look for the file next or our current file (this is where it's installed in the vsix)
        let filePath = path.join(__dirname, 'node_modules', 'onigasm', 'lib', 'onigasm.wasm');
        traceInfo(`Request for onigasm file at ${filePath}`);
        if (await fsextra.pathExists(filePath)) {
            const contents = await fsextra.readFile(filePath);
            this.postMessage(InteractiveWindowMessages.LoadOnigasmAssemblyResponse, contents).ignoreErrors();
        } else {
            // During development it's actually in the node_modules folder
            filePath = path.join(EXTENSION_ROOT_DIR, 'node_modules', 'onigasm', 'lib', 'onigasm.wasm');
            traceInfo(`Backup request for onigasm file at ${filePath}`);
            if (await fsextra.pathExists(filePath)) {
                const contents = await fsextra.readFile(filePath);
                this.postMessage(InteractiveWindowMessages.LoadOnigasmAssemblyResponse, contents).ignoreErrors();
            } else {
                traceWarning('Onigasm file not found. Colorization will not be available.');
                this.postMessage(InteractiveWindowMessages.LoadOnigasmAssemblyResponse).ignoreErrors();
            }
        }
    }

    private async selectServer() {
        await this.commandManager.executeCommand(Commands.SelectJupyterURI, undefined, 'toolbar');
    }
    private async kernelChangeHandler(kernelConnection: KernelConnectionMetadata) {
        // Check if we are changing to LiveKernelModel
        if (kernelConnection.kind === 'connectToLiveKernel') {
            await this.addSysInfo(SysInfoReason.Connect);
        } else {
            await this.addSysInfo(SysInfoReason.New);
        }
        // Reset our file in the kernel.
        const fileInKernel = this.fileInKernel;
        this.fileInKernel = undefined;
        if (fileInKernel) {
            await this.setFileInKernel(fileInKernel, undefined);
        }
        return this.updateNotebookOptions(kernelConnection);
    }

    private openSettings(setting: string | undefined) {
        if (setting) {
            commands.executeCommand('workbench.action.openSettings', setting).then(noop, noop);
        } else {
            commands.executeCommand('workbench.action.openSettings').then(noop, noop);
        }
    }

    private handleKernelMessage(msg: KernelMessage.IIOPubMessage, _requestId: string) {
        // Only care about one sort of message, UpdateDisplayData
        // eslint-disable-next-line @typescript-eslint/no-require-imports
        const jupyterLab = require('@jupyterlab/services') as typeof import('@jupyterlab/services'); // NOSONAR
        if (jupyterLab.KernelMessage.isUpdateDisplayDataMsg(msg)) {
            this.handleUpdateDisplayData(msg as KernelMessage.IUpdateDisplayDataMsg);
        }
    }

    private handleUpdateDisplayData(msg: KernelMessage.IUpdateDisplayDataMsg) {
        // Send to the UI to handle
        this.postMessage(InteractiveWindowMessages.UpdateDisplayData, msg).ignoreErrors();
    }

    private async handleExecuteExternalCommand(payload: IExternalCommandFromWebview) {
        const button = this.externalButtons.find((b) => b.buttonId === payload.buttonId);
        let language = PYTHON_LANGUAGE;

        if (this.notebook) {
            language = getKernelConnectionLanguage(this.notebook.getKernelConnection()) || PYTHON_LANGUAGE;
        }
        const id = this.notebookIdentity.resource;
        const cell = translateCellToNative(payload.cell, language);

        if (button && cell) {
            await button.callback(cell as NotebookCell, this.isInteractive, id);
        }

        // Post message again to let the react side know the command is done executing
        this.postMessage(InteractiveWindowMessages.UpdateExternalCellButtons, this.externalButtons).ignoreErrors();
    }
}<|MERGE_RESOLUTION|>--- conflicted
+++ resolved
@@ -904,18 +904,6 @@
         }
     }
 
-<<<<<<< HEAD
-    protected async createNotebookIfProviderConnectionExists(): Promise<void> {
-        let providerConnection = this._notebook?.connection;
-        if (!providerConnection) {
-            // Check to see if we are already connected to our provider
-            providerConnection = await this.notebookProvider.connect({
-                getOnly: true,
-                resource: this.owningResource,
-                metadata: this.notebookMetadata
-            });
-        }
-=======
     protected async createNotebookIfProviderConnectionExists(disableUI?: boolean): Promise<void> {
         // Check to see if we are already connected to our provider
         const providerConnection = await this.notebookProvider.connect({
@@ -924,7 +912,6 @@
             metadata: this.notebookMetadata,
             disableUI
         });
->>>>>>> f6e1d06a
 
         if (providerConnection) {
             try {
