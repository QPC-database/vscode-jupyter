--- conflicted
+++ resolved
@@ -155,10 +155,6 @@
                 traceInfo(`Getting kernel specs for ${options ? options.purpose : 'unknown type of'} server`);
                 kernelConnectionMetadataPromise = this.kernelSelector.getPreferredKernelForLocalConnection(
                     undefined,
-<<<<<<< HEAD
-=======
-                    'jupyter',
->>>>>>> 08b8a44d
                     options?.metadata,
                     kernelSpecCancelSource.token
                 );
@@ -246,12 +242,7 @@
                                 const selection = await this.appShell.showErrorMessage(message, selectKernel, cancel);
                                 if (selection === selectKernel) {
                                     const kernelInterpreter = await this.kernelSelector.selectLocalKernel(
-<<<<<<< HEAD
                                         undefined,
-=======
-                                        options?.resource,
-                                        'jupyter',
->>>>>>> 08b8a44d
                                         new StopWatch(),
                                         cancelToken,
                                         getDisplayNameOrNameOfKernelConnection(launchInfo.kernelConnectionMetadata)
