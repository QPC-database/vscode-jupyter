--- conflicted
+++ resolved
@@ -13,12 +13,8 @@
     ProgressLocation,
     Uri,
     WebviewPanel,
-<<<<<<< HEAD
     NotebookCellData,
     NotebookCell
-=======
-    NotebookCellData
->>>>>>> 2c99f8d7
 } from 'vscode';
 import { IApplicationShell, ICommandManager, IVSCodeNotebook } from '../../common/application/types';
 import { traceError, traceInfo } from '../../common/logger';
@@ -362,19 +358,11 @@
                 .ignoreErrors();
         }
     }
-<<<<<<< HEAD
-    
-=======
-
->>>>>>> 2c99f8d7
     private resetExecutionState() {
         // After kernel restart, clear timer and check mark for VS Code notebooks only.
         // This is intended to provide a clearer visual indication that the kernel has
         // been restarted
-<<<<<<< HEAD
-        console.log('Resetting execution state');
-        if (!this.vscodeNotebook.activeNotebookEditor) {
-            console.log('No active notebook, returning early');
+        if (!this.vscodeNotebook.activeNotebookEditor) {
             return;
         }
         const notebook = this.vscodeNotebook.activeNotebookEditor.document;
@@ -388,26 +376,7 @@
                         cell.document.languageId
                     );
                 });
-                console.log('Replacing cells', newCells);
                 edit.replaceNotebookCells(editor.document.uri, new NotebookRange(0, notebook.cellCount), newCells);
-=======
-        const editor = this.vscodeNotebook.notebookEditors.find((item) => item.document === this.document);
-        if (editor) {
-            chainWithPendingUpdates(editor.document, (edit) => {
-                const newCells = this.document.getCells().map((cell) => {
-                    const outputs = [...cell.outputs];
-                    return new NotebookCellData(
-                        cell.kind,
-                        cell.document.getText(),
-                        cell.document.languageId,
-                        outputs,
-                        cell.metadata,
-                        // Retain execution order to match Jupyter behavior
-                        { executionOrder: cell.latestExecutionSummary?.executionOrder }
-                    );
-                });
-                edit.replaceNotebookCells(editor.document.uri, new NotebookRange(0, this.document.cellCount), newCells);
->>>>>>> 2c99f8d7
             }).then(noop, noop);
         }
     }
