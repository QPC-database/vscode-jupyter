--- conflicted
+++ resolved
@@ -25,7 +25,7 @@
     closeNotebooksAndCleanUpAfterTests,
     createTemporaryNotebook,
     executeActiveDocument,
-    //insertCodeCell,
+    insertCodeCell,
     insertMarkdownCell,
     saveActiveNotebook,
     trustAllNotebooks,
@@ -169,50 +169,6 @@
             await waitForKernelToGetAutoSelected('python');
         }
     });
-<<<<<<< HEAD
-    //test('Can run a Julia notebook', async function () {
-    //this.timeout(30_000); // Can be slow to start Julia kernel on CI.
-    //await openNotebook(api.serviceContainer, testJuliaNb.fsPath);
-    //await insertCodeCell('123456', { language: 'julia', index: 0 });
-    //await waitForKernelToGetAutoSelected('julia');
-    //await executeActiveDocument();
-
-    //const cell = vscodeNotebook.activeNotebookEditor?.document.cells![0]!;
-    //// Wait till execution count changes and status is success.
-    //await waitForExecutionCompletedSuccessfully(cell);
-
-    //assertHasTextOutputInVSCode(cell, '123456', 0, false);
-    //});
-    //test('Can run a CSharp notebook', async function () {
-    //// C# Kernels can only be installed when you have Jupyter
-    //// On CI we install Jupyter only when testing with Python extension.
-    //const pythonChecker = api.serviceContainer.get<IPythonExtensionChecker>(IPythonExtensionChecker);
-    //if (!pythonChecker.isPythonExtensionInstalled) {
-    //return this.skip();
-    //}
-    //this.timeout(30_000); // Can be slow to start csharp kernel on CI.
-    //await openNotebook(api.serviceContainer, testCSharpNb.fsPath);
-    //await waitForKernelToGetAutoSelected('c#');
-    //await executeActiveDocument();
-
-    //const cell = vscodeNotebook.activeNotebookEditor?.document.cells![0]!;
-    //// Wait till execution count changes and status is success.
-    //await waitForExecutionCompletedSuccessfully(cell);
-
-    //// For some reason C# kernel sends multiple outputs.
-    //// First output can contain `text/html` with some Jupyter UI specific stuff.
-    //try {
-    //traceInfo(`Cell output length ${cell.outputs.length}`);
-    //assertHasTextOutputInVSCode(cell, 'Hello', 0, false);
-    //} catch (ex) {
-    //if (cell.outputs.length > 1) {
-    //assertHasTextOutputInVSCode(cell, 'Hello', 1, false);
-    //} else {
-    //throw ex;
-    //}
-    //}
-    //});
-=======
     test('Can run a Julia notebook', async function () {
         return this.skip(); // Flakey, tracked by issue 4453
         this.timeout(30_000); // Can be slow to start Julia kernel on CI.
@@ -256,7 +212,6 @@
             }
         }
     });
->>>>>>> 97838e35
     test('Can run a Java notebook', async function () {
         // Disabled, as activation of conda environments doesn't work on CI in Python extension.
         // As a result we cannot get env variables of conda environments.
