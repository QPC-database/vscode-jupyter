--- conflicted
+++ resolved
@@ -81,14 +81,8 @@
     columns: Slick.Column<ISlickRow>[];
     rowsAdded: Slick.Event<ISlickGridAdd>;
     resetGridEvent: Slick.Event<ISlickGridSlice>;
-<<<<<<< HEAD
-    toggleFilterEvent: Slick.Event<void>;
-=======
     resizeGridEvent: Slick.Event<void>;
->>>>>>> f4b5352a
-    columnsUpdated: Slick.Event<Slick.Column<Slick.SlickData>[]>;
     filterRowsTooltip: string;
-    forceHeight?: number;
     dataDimensionality: number;
     originalVariableShape: number[] | undefined;
     isSliceDataEnabled: boolean; // Feature flag. This should eventually be removed
