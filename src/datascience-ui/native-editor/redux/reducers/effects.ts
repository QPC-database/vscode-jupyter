// Copyright (c) Microsoft Corporation. All rights reserved.
// Licensed under the MIT License.
'use strict';
import { CssMessages } from '../../../../client/datascience/messages';
import { IDataScienceExtraSettings } from '../../../../client/datascience/types';
import { getSelectedAndFocusedInfo, IMainState } from '../../../interactive-common/mainState';
import { postActionToExtension } from '../../../interactive-common/redux/helpers';
import { Helpers } from '../../../interactive-common/redux/reducers/helpers';
import { ICellAction, ICellAndCursorAction, ICodeAction } from '../../../interactive-common/redux/reducers/types';
import { computeEditorOptions } from '../../../react-common/settingsReactSide';
import { NativeEditorReducerArg } from '../mapping';

export namespace Effects {
    export function focusCell(arg: NativeEditorReducerArg<ICellAndCursorAction>): IMainState {
        // Do nothing if already the focused cell.
        let selectionInfo = getSelectedAndFocusedInfo(arg.prevState);
        if (selectionInfo.focusedCellId !== arg.payload.data.cellId) {
            let prevState = arg.prevState;

            // Ensure we unfocus & unselect all cells.
            while (selectionInfo.focusedCellId || selectionInfo.selectedCellId) {
                selectionInfo = getSelectedAndFocusedInfo(prevState);
                // First find the old focused cell and unfocus it
                let removeFocusIndex = selectionInfo.focusedCellIndex;
                if (typeof removeFocusIndex !== 'number') {
                    removeFocusIndex = selectionInfo.selectedCellIndex;
                }

<<<<<<< HEAD
                if (typeof removeFocusIndex === 'number') {
                    const oldFocusCell = prevState.cellVMs[removeFocusIndex];
                    const oldCode = oldFocusCell.uncommittedText || oldFocusCell.inputBlockText;
                    prevState = unfocusCell({
                        ...arg,
                        prevState,
                        payload: {
                            ...arg.payload,
                            data: { cellId: prevState.cellVMs[removeFocusIndex].cell.id, code: oldCode }
                        }
                    });
                    prevState = deselectCell({
                        ...arg,
                        prevState,
                        payload: { ...arg.payload, data: { cellId: prevState.cellVMs[removeFocusIndex].cell.id } }
                    });
                }
=======
            if (removeFocusIndex >= 0) {
                const oldFocusCell = prevState.cellVMs[removeFocusIndex];
                const oldCode = oldFocusCell.uncomittedText || oldFocusCell.inputBlockText;
                prevState = unfocusCell({
                    ...arg,
                    prevState,
                    payload: { cellId: prevState.cellVMs[removeFocusIndex].cell.id, code: oldCode }
                });
                prevState = deselectCell({
                    ...arg,
                    prevState,
                    payload: { cellId: prevState.cellVMs[removeFocusIndex].cell.id }
                });
>>>>>>> bd9615ac
            }

            const newVMs = [...prevState.cellVMs];

            // Add focus on new cell
            const addFocusIndex = newVMs.findIndex(c => c.cell.id === arg.payload.data.cellId);
            if (addFocusIndex >= 0) {
                newVMs[addFocusIndex] = {
                    ...newVMs[addFocusIndex],
                    focused: true,
                    selected: true,
<<<<<<< HEAD
                    cursorPos: arg.payload.data.cursorPos
=======
                    cursorPos: arg.payload.cursorPos
>>>>>>> bd9615ac
                };
            }

            return {
                ...prevState,
                cellVMs: newVMs
            };
        }

        return arg.prevState;
    }

    export function unfocusCell(arg: NativeEditorReducerArg<ICellAction | ICodeAction>): IMainState {
        // Unfocus the cell
        const index = arg.prevState.cellVMs.findIndex(c => c.cell.id === arg.payload.data.cellId);
        const selectionInfo = getSelectedAndFocusedInfo(arg.prevState);
        if (index >= 0 && selectionInfo.focusedCellId === arg.payload.data.cellId) {
            const newVMs = [...arg.prevState.cellVMs];
            const current = arg.prevState.cellVMs[index];
            const newCell = {
                ...current,
                inputBlockText: 'code' in arg.payload.data ? arg.payload.data.code : current.inputBlockText,
                focused: false,
                cell: {
                    ...current.cell,
                    data: {
                        ...current.cell.data,
                        source: 'code' in arg.payload.data ? arg.payload.data.code : current.cell.data.source
                    }
                }
            };

            // tslint:disable-next-line: no-any
            newVMs[index] = Helpers.asCellViewModel(newCell); // This is because IMessageCell doesn't fit in here

            return {
                ...arg.prevState,
                cellVMs: newVMs
            };
        } else if (index >= 0) {
            // Dont change focus state if not the focused cell. Just update the code.
            const newVMs = [...arg.prevState.cellVMs];
            const current = arg.prevState.cellVMs[index];
            const newCell = {
                ...current,
                inputBlockText: 'code' in arg.payload.data ? arg.payload.data.code : current.inputBlockText,
                cell: {
                    ...current.cell,
                    data: {
                        ...current.cell.data,
                        source: 'code' in arg.payload.data ? arg.payload.data.code : current.cell.data.source
                    }
                }
            };

            // tslint:disable-next-line: no-any
            newVMs[index] = newCell as any; // This is because IMessageCell doesn't fit in here

            return {
                ...arg.prevState,
                cellVMs: newVMs
            };
        }

        return arg.prevState;
    }

    export function deselectCell(arg: NativeEditorReducerArg<ICellAction>): IMainState {
        const index = arg.prevState.cellVMs.findIndex(c => c.cell.id === arg.payload.data.cellId);
        const selectionInfo = getSelectedAndFocusedInfo(arg.prevState);
        if (index >= 0 && selectionInfo.selectedCellId === arg.payload.data.cellId) {
            const newVMs = [...arg.prevState.cellVMs];
            const target = arg.prevState.cellVMs[index];
            const newCell = {
                ...target,
                selected: false
            };

            // tslint:disable-next-line: no-any
            newVMs[index] = newCell as any; // This is because IMessageCell doesn't fit in here

            return {
                ...arg.prevState,
                cellVMs: newVMs
            };
        }

        return arg.prevState;
    }

    /**
     * Select a cell.
     *
     * @param {boolean} [shouldFocusCell] If provided, then will control the focus behavior of the cell. (defaults to focus state of previously selected cell).
     */
    export function selectCell(
        arg: NativeEditorReducerArg<ICellAndCursorAction>,
        shouldFocusCell?: boolean
    ): IMainState {
        // Skip doing anything if already selected.
        const selectionInfo = getSelectedAndFocusedInfo(arg.prevState);
        if (arg.payload.data.cellId !== selectionInfo.selectedCellId) {
            let prevState = arg.prevState;
<<<<<<< HEAD
            const addIndex = prevState.cellVMs.findIndex(c => c.cell.id === arg.payload.data.cellId);
            const someOtherCellWasFocusedAndSelected =
                selectionInfo.focusedCellId === selectionInfo.selectedCellId && !!selectionInfo.focusedCellId;
=======
            const addIndex = prevState.cellVMs.findIndex(c => c.cell.id === arg.payload.cellId);
            const anotherCellWasFocusedAndSelected =
                typeof prevState.focusedCellId === 'string' && prevState.focusedCellId === prevState.selectedCellId;
            const shouldSetFocusToCell =
                typeof shouldFocusCell === 'boolean' ? shouldFocusCell : anotherCellWasFocusedAndSelected;
>>>>>>> bd9615ac
            // First find the old focused cell and unfocus it
            let removeFocusIndex = arg.prevState.cellVMs.findIndex(c => c.cell.id === selectionInfo.focusedCellId);
            if (removeFocusIndex < 0) {
                removeFocusIndex = arg.prevState.cellVMs.findIndex(c => c.cell.id === selectionInfo.selectedCellId);
            }

            if (removeFocusIndex >= 0) {
                const oldFocusCell = prevState.cellVMs[removeFocusIndex];
<<<<<<< HEAD
                const oldCode = oldFocusCell.uncommittedText || oldFocusCell.inputBlockText;
                prevState = unfocusCell({
                    ...arg,
                    prevState,
                    payload: {
                        ...arg.payload,
                        data: { cellId: prevState.cellVMs[removeFocusIndex].cell.id, code: oldCode }
                    }
=======
                const oldCode = oldFocusCell.uncomittedText || oldFocusCell.inputBlockText;
                prevState = unfocusCell({
                    ...arg,
                    prevState,
                    payload: { cellId: prevState.cellVMs[removeFocusIndex].cell.id, code: oldCode }
>>>>>>> bd9615ac
                });
                prevState = deselectCell({
                    ...arg,
                    prevState,
<<<<<<< HEAD
                    payload: { ...arg.payload, data: { cellId: prevState.cellVMs[removeFocusIndex].cell.id } }
=======
                    payload: { cellId: prevState.cellVMs[removeFocusIndex].cell.id }
>>>>>>> bd9615ac
                });
            }

            const newVMs = [...prevState.cellVMs];
            if (addIndex >= 0 && arg.payload.data.cellId !== selectionInfo.selectedCellId) {
                newVMs[addIndex] = {
                    ...newVMs[addIndex],
                    focused:
                        typeof shouldFocusCell === 'boolean' ? shouldFocusCell : someOtherCellWasFocusedAndSelected,
                    selected: true,
                    cursorPos: arg.payload.data.cursorPos
                };
            }

            return {
                ...prevState,
                cellVMs: newVMs
            };
        }
        return arg.prevState;
    }

    export function toggleLineNumbers(arg: NativeEditorReducerArg<ICellAction>): IMainState {
        const index = arg.prevState.cellVMs.findIndex(c => c.cell.id === arg.payload.data.cellId);
        if (index >= 0) {
            const newVMs = [...arg.prevState.cellVMs];
            newVMs[index] = { ...newVMs[index], showLineNumbers: !newVMs[index].showLineNumbers };
            return {
                ...arg.prevState,
                cellVMs: newVMs
            };
        }
        return arg.prevState;
    }

    export function toggleOutput(arg: NativeEditorReducerArg<ICellAction>): IMainState {
        const index = arg.prevState.cellVMs.findIndex(c => c.cell.id === arg.payload.data.cellId);
        if (index >= 0) {
            const newVMs = [...arg.prevState.cellVMs];
            newVMs[index] = { ...newVMs[index], hideOutput: !newVMs[index].hideOutput };
            return {
                ...arg.prevState,
                cellVMs: newVMs
            };
        }
        return arg.prevState;
    }

    export function updateSettings(arg: NativeEditorReducerArg<string>): IMainState {
        // String arg should be the IDataScienceExtraSettings
        const newSettingsJSON = JSON.parse(arg.payload.data);
        const newSettings = <IDataScienceExtraSettings>newSettingsJSON;
        const newEditorOptions = computeEditorOptions(newSettings);
        const newFontFamily = newSettings.extraSettings
<<<<<<< HEAD
            ? newSettings.extraSettings.fontFamily
            : arg.prevState.font.family;
        const newFontSize = newSettings.extraSettings ? newSettings.extraSettings.fontSize : arg.prevState.font.size;
=======
            ? newSettings.extraSettings.editor.fontFamily
            : arg.prevState.font.family;
        const newFontSize = newSettings.extraSettings
            ? newSettings.extraSettings.editor.fontSize
            : arg.prevState.font.size;
>>>>>>> bd9615ac

        // Ask for new theme data if necessary
        if (
            newSettings &&
            newSettings.extraSettings &&
            newSettings.extraSettings.theme !== arg.prevState.vscodeThemeName
        ) {
            const knownDark = Helpers.computeKnownDark(newSettings);
            // User changed the current theme. Rerender
            postActionToExtension(arg, CssMessages.GetCssRequest, { isDark: knownDark });
            postActionToExtension(arg, CssMessages.GetMonacoThemeRequest, { isDark: knownDark });
        }

        return {
            ...arg.prevState,
            settings: newSettings,
            editorOptions: { ...newEditorOptions, lineDecorationsWidth: 5 },
            font: {
                size: newFontSize,
                family: newFontFamily
            }
        };
    }
}<|MERGE_RESOLUTION|>--- conflicted
+++ resolved
@@ -26,7 +26,6 @@
                     removeFocusIndex = selectionInfo.selectedCellIndex;
                 }
 
-<<<<<<< HEAD
                 if (typeof removeFocusIndex === 'number') {
                     const oldFocusCell = prevState.cellVMs[removeFocusIndex];
                     const oldCode = oldFocusCell.uncommittedText || oldFocusCell.inputBlockText;
@@ -44,21 +43,6 @@
                         payload: { ...arg.payload, data: { cellId: prevState.cellVMs[removeFocusIndex].cell.id } }
                     });
                 }
-=======
-            if (removeFocusIndex >= 0) {
-                const oldFocusCell = prevState.cellVMs[removeFocusIndex];
-                const oldCode = oldFocusCell.uncomittedText || oldFocusCell.inputBlockText;
-                prevState = unfocusCell({
-                    ...arg,
-                    prevState,
-                    payload: { cellId: prevState.cellVMs[removeFocusIndex].cell.id, code: oldCode }
-                });
-                prevState = deselectCell({
-                    ...arg,
-                    prevState,
-                    payload: { cellId: prevState.cellVMs[removeFocusIndex].cell.id }
-                });
->>>>>>> bd9615ac
             }
 
             const newVMs = [...prevState.cellVMs];
@@ -70,11 +54,7 @@
                     ...newVMs[addFocusIndex],
                     focused: true,
                     selected: true,
-<<<<<<< HEAD
                     cursorPos: arg.payload.data.cursorPos
-=======
-                    cursorPos: arg.payload.cursorPos
->>>>>>> bd9615ac
                 };
             }
 
@@ -178,17 +158,9 @@
         const selectionInfo = getSelectedAndFocusedInfo(arg.prevState);
         if (arg.payload.data.cellId !== selectionInfo.selectedCellId) {
             let prevState = arg.prevState;
-<<<<<<< HEAD
             const addIndex = prevState.cellVMs.findIndex(c => c.cell.id === arg.payload.data.cellId);
             const someOtherCellWasFocusedAndSelected =
                 selectionInfo.focusedCellId === selectionInfo.selectedCellId && !!selectionInfo.focusedCellId;
-=======
-            const addIndex = prevState.cellVMs.findIndex(c => c.cell.id === arg.payload.cellId);
-            const anotherCellWasFocusedAndSelected =
-                typeof prevState.focusedCellId === 'string' && prevState.focusedCellId === prevState.selectedCellId;
-            const shouldSetFocusToCell =
-                typeof shouldFocusCell === 'boolean' ? shouldFocusCell : anotherCellWasFocusedAndSelected;
->>>>>>> bd9615ac
             // First find the old focused cell and unfocus it
             let removeFocusIndex = arg.prevState.cellVMs.findIndex(c => c.cell.id === selectionInfo.focusedCellId);
             if (removeFocusIndex < 0) {
@@ -197,7 +169,6 @@
 
             if (removeFocusIndex >= 0) {
                 const oldFocusCell = prevState.cellVMs[removeFocusIndex];
-<<<<<<< HEAD
                 const oldCode = oldFocusCell.uncommittedText || oldFocusCell.inputBlockText;
                 prevState = unfocusCell({
                     ...arg,
@@ -206,22 +177,11 @@
                         ...arg.payload,
                         data: { cellId: prevState.cellVMs[removeFocusIndex].cell.id, code: oldCode }
                     }
-=======
-                const oldCode = oldFocusCell.uncomittedText || oldFocusCell.inputBlockText;
-                prevState = unfocusCell({
-                    ...arg,
-                    prevState,
-                    payload: { cellId: prevState.cellVMs[removeFocusIndex].cell.id, code: oldCode }
->>>>>>> bd9615ac
                 });
                 prevState = deselectCell({
                     ...arg,
                     prevState,
-<<<<<<< HEAD
                     payload: { ...arg.payload, data: { cellId: prevState.cellVMs[removeFocusIndex].cell.id } }
-=======
-                    payload: { cellId: prevState.cellVMs[removeFocusIndex].cell.id }
->>>>>>> bd9615ac
                 });
             }
 
@@ -276,17 +236,11 @@
         const newSettings = <IDataScienceExtraSettings>newSettingsJSON;
         const newEditorOptions = computeEditorOptions(newSettings);
         const newFontFamily = newSettings.extraSettings
-<<<<<<< HEAD
-            ? newSettings.extraSettings.fontFamily
-            : arg.prevState.font.family;
-        const newFontSize = newSettings.extraSettings ? newSettings.extraSettings.fontSize : arg.prevState.font.size;
-=======
             ? newSettings.extraSettings.editor.fontFamily
             : arg.prevState.font.family;
         const newFontSize = newSettings.extraSettings
             ? newSettings.extraSettings.editor.fontSize
             : arg.prevState.font.size;
->>>>>>> bd9615ac
 
         // Ask for new theme data if necessary
         if (
